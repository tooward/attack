--- conflicted
+++ resolved
@@ -75,19 +75,11 @@
 function update() {
     if (cursors.left.isDown ) {
         player.setVelocityX(-160);
-<<<<<<< HEAD
-        player.flipX = true;
-=======
         player.flipX = true
->>>>>>> c19f9f1f
         player.anims.play('left', true);
     } else if (cursors.right.isDown) {
         player.setVelocityX(160);
-<<<<<<< HEAD
-        player.flipX = false;
-=======
         player.flipX = false
->>>>>>> c19f9f1f
         player.anims.play('right', true);
     } else {
         player.setVelocityX(0);
@@ -105,6 +97,4 @@
             canJump = true; // Enable jumping again after 500ms
         });
     }
-    
-    
 }